package crypto

import (
	"crypto"
	"errors"
	"time"
)

// KeyType represents the type of cryptographic key
type KeyType string

const (
	KeyTypeEd25519   KeyType = "Ed25519"
	KeyTypeSecp256k1 KeyType = "Secp256k1"
<<<<<<< HEAD
	KeyTypeX25519 KeyType = "X25519"
=======
	KeyTypeRSA       KeyType = "RSA256"
>>>>>>> ca3883be
)

// KeyFormat represents the format for key export/import
type KeyFormat string

const (
	KeyFormatJWK KeyFormat = "JWK"
	KeyFormatPEM KeyFormat = "PEM"
)

// KeyPair represents a cryptographic key pair
type KeyPair interface {
	// PublicKey returns the public key
	PublicKey() crypto.PublicKey
	
	// PrivateKey returns the private key
	PrivateKey() crypto.PrivateKey
	
	// Type returns the key type
	Type() KeyType
	
	// Sign signs the given message
	Sign(message []byte) ([]byte, error)
	
	// Verify verifies the signature
	Verify(message, signature []byte) error
	
	// ID returns a unique identifier for this key pair
	ID() string
}

// KeyExporter handles key export operations
type KeyExporter interface {
	// Export exports the key pair in the specified format
	Export(keyPair KeyPair, format KeyFormat) ([]byte, error)
	
	// ExportPublic exports only the public key
	ExportPublic(keyPair KeyPair, format KeyFormat) ([]byte, error)
}

// KeyImporter handles key import operations
type KeyImporter interface {
	// Import imports a key pair from the specified format
	Import(data []byte, format KeyFormat) (KeyPair, error)
	
	// ImportPublic imports only a public key
	ImportPublic(data []byte, format KeyFormat) (crypto.PublicKey, error)
}

// KeyStorage provides secure storage for keys
type KeyStorage interface {
	// Store stores a key pair with the given ID
	Store(id string, keyPair KeyPair) error
	
	// Load loads a key pair by ID
	Load(id string) (KeyPair, error)
	
	// Delete removes a key pair by ID
	Delete(id string) error
	
	// List returns all stored key IDs
	List() ([]string, error)
	
	// Exists checks if a key exists
	Exists(id string) bool
}

// KeyRotationConfig represents configuration for key rotation
type KeyRotationConfig struct {
	// RotationInterval is the time between rotations
	RotationInterval time.Duration
	
	// MaxKeyAge is the maximum age for a key
	MaxKeyAge time.Duration
	
	// KeepOldKeys determines if old keys should be kept
	KeepOldKeys bool
}

// KeyRotator handles key rotation operations
type KeyRotator interface {
	// Rotate rotates the key for the given ID
	Rotate(id string) (KeyPair, error)
	
	// SetRotationConfig sets the rotation configuration
	SetRotationConfig(config KeyRotationConfig)
	
	// GetRotationHistory returns the rotation history for a key
	GetRotationHistory(id string) ([]KeyRotationEvent, error)
}

// KeyRotationEvent represents a key rotation event
type KeyRotationEvent struct {
	Timestamp   time.Time
	OldKeyID    string
	NewKeyID    string
	Reason      string
}

// KeyManager is the main interface for key management
type KeyManager interface {
	// GenerateKeyPair generates a new key pair
	GenerateKeyPair(keyType KeyType) (KeyPair, error)
	
	// GetExporter returns the key exporter
	GetExporter() KeyExporter
	
	// GetImporter returns the key importer
	GetImporter() KeyImporter
	
	// GetStorage returns the key storage
	GetStorage() KeyStorage
	
	// GetRotator returns the key rotator
	GetRotator() KeyRotator
}

// Common errors
var (
	ErrKeyNotFound      = errors.New("key not found")
	ErrInvalidKeyType   = errors.New("invalid key type")
	ErrInvalidKeyFormat = errors.New("invalid key format")
	ErrKeyExists        = errors.New("key already exists")
	ErrInvalidSignature = errors.New("invalid signature")
	ErrSignNotSupported   = errors.New("signing not supported")
    ErrVerifyNotSupported = errors.New("verification not supported")
)<|MERGE_RESOLUTION|>--- conflicted
+++ resolved
@@ -12,11 +12,8 @@
 const (
 	KeyTypeEd25519   KeyType = "Ed25519"
 	KeyTypeSecp256k1 KeyType = "Secp256k1"
-<<<<<<< HEAD
-	KeyTypeX25519 KeyType = "X25519"
-=======
+	KeyTypeX25519    KeyType = "X25519"
 	KeyTypeRSA       KeyType = "RSA256"
->>>>>>> ca3883be
 )
 
 // KeyFormat represents the format for key export/import
