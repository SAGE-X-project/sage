                   GNU LESSER GENERAL PUBLIC LICENSE
                       Version 3, 29 June 2007
<<<<<<< HEAD

 Copyright (C) 2007 Free Software Foundation, Inc. <https://fsf.org/>
 Everyone is permitted to copy and distribute verbatim copies
 of this license document, but changing it is not allowed.


  This version of the GNU Lesser General Public License incorporates
the terms and conditions of version 3 of the GNU General Public
License, supplemented by the additional permissions listed below.

  0. Additional Definitions.

  As used herein, "this License" refers to version 3 of the GNU Lesser
General Public License, and the "GNU GPL" refers to version 3 of the GNU
General Public License.

  "The Library" refers to a covered work governed by this License,
other than an Application or a Combined Work as defined below.

  An "Application" is any work that makes use of an interface provided
by the Library, but which is not otherwise based on the Library.
Defining a subclass of a class defined by the Library is deemed a mode
of using an interface provided by the Library.

  A "Combined Work" is a work produced by combining or linking an
Application with the Library.  The particular version of the Library
with which the Combined Work was made is also called the "Linked
Version".

  The "Minimal Corresponding Source" for a Combined Work means the
Corresponding Source for the Combined Work, excluding any source code
for portions of the Combined Work that, considered in isolation, are
based on the Application, and not on the Linked Version.

  The "Corresponding Application Code" for a Combined Work means the
object code and/or source code for the Application, including any data
and utility programs needed for reproducing the Combined Work from the
Application, but excluding the System Libraries of the Combined Work.

  1. Exception to Section 3 of the GNU GPL.

  You may convey a covered work under sections 3 and 4 of this License
without being bound by section 3 of the GNU GPL.

  2. Conveying Modified Versions.

  If you modify a copy of the Library, and, in your modifications, a
facility refers to a function or data to be supplied by an Application
that uses the facility (other than as an argument passed when the
facility is invoked), then you may convey a copy of the modified
version:

   a) under this License, provided that you make a good faith effort to
   ensure that, in the event an Application does not supply the
   function or data, the facility still operates, and performs
   whatever part of its purpose remains meaningful, or

   b) under the GNU GPL, with none of the additional permissions of
   this License applicable to that copy.

  3. Object Code Incorporating Material from Library Header Files.

  The object code form of an Application may incorporate material from
a header file that is part of the Library.  You may convey such object
code under terms of your choice, provided that, if the incorporated
material is not limited to numerical parameters, data structure
layouts and accessors, or small macros, inline functions and templates
(ten or fewer lines in length), you do both of the following:

   a) Give prominent notice with each copy of the object code that the
   Library is used in it and that the Library and its use are
   covered by this License.

   b) Accompany the object code with a copy of the GNU GPL and this license
   document.

  4. Combined Works.

  You may convey a Combined Work under terms of your choice that,
taken together, effectively do not restrict modification of the
portions of the Library contained in the Combined Work and reverse
engineering for debugging such modifications, if you also do each of
the following:

   a) Give prominent notice with each copy of the Combined Work that
   the Library is used in it and that the Library and its use are
   covered by this License.

   b) Accompany the Combined Work with a copy of the GNU GPL and this license
   document.

   c) For a Combined Work that displays copyright notices during
   execution, include the copyright notice for the Library among
   these notices, as well as a reference directing the user to the
   copies of the GNU GPL and this license document.

   d) Do one of the following:

       0) Convey the Minimal Corresponding Source under the terms of this
       License, and the Corresponding Application Code in a form
       suitable for, and under terms that permit, the user to
       recombine or relink the Application with a modified version of
       the Linked Version to produce a modified Combined Work, in the
       manner specified by section 6 of the GNU GPL for conveying
       Corresponding Source.

       1) Use a suitable shared library mechanism for linking with the
       Library.  A suitable mechanism is one that (a) uses at run time
       a copy of the Library already present on the user's computer
       system, and (b) will operate properly with a modified version
       of the Library that is interface-compatible with the Linked
       Version.

   e) Provide Installation Information, but only if you would otherwise
   be required to provide such information under section 6 of the
   GNU GPL, and only to the extent that such information is
   necessary to install and execute a modified version of the
   Combined Work produced by recombining or relinking the
   Application with a modified version of the Linked Version. (If
   you use option 4d0, the Installation Information must accompany
   the Minimal Corresponding Source and Corresponding Application
   Code. If you use option 4d1, you must provide the Installation
   Information in the manner specified by section 6 of the GNU GPL
   for conveying Corresponding Source.)

  5. Combined Libraries.

  You may place library facilities that are a work based on the
Library side by side in a single library together with other library
facilities that are not Applications and are not covered by this
License, and convey such a combined library under terms of your
choice, if you do both of the following:

   a) Accompany the combined library with a copy of the same work based
   on the Library, uncombined with any other library facilities,
   conveyed under the terms of this License.

   b) Give prominent notice with the combined library that part of it
   is a work based on the Library, and explaining where to find the
   accompanying uncombined form of the same work.

  6. Revised Versions of the GNU Lesser General Public License.

  The Free Software Foundation may publish revised and/or new versions
of the GNU Lesser General Public License from time to time. Such new
versions will be similar in spirit to the present version, but may
differ in detail to address new problems or concerns.

  Each version is given a distinguishing version number. If the
Library as you received it specifies that a certain numbered version
of the GNU Lesser General Public License "or any later version"
applies to it, you have the option of following the terms and
conditions either of that published version or of any later version
published by the Free Software Foundation. If the Library as you
received it does not specify a version number of the GNU Lesser
General Public License, you may choose any version of the GNU Lesser
General Public License ever published by the Free Software Foundation.

  If the Library as you received it specifies that a proxy can decide
whether future versions of the GNU Lesser General Public License shall
apply, that proxy's public statement of acceptance of any version is
permanent authorization for you to choose that version for the
Library.

                    GNU GENERAL PUBLIC LICENSE
                       Version 3, 29 June 2007

 Copyright (C) 2007 Free Software Foundation, Inc. <https://fsf.org/>
 Everyone is permitted to copy and distribute verbatim copies
 of this license document, but changing it is not allowed.
=======

Copyright (C) 2025 sage-x-project
>>>>>>> 25b49a69

This program is free software: you can redistribute it and/or modify
it under the terms of the GNU Lesser General Public License as
published by the Free Software Foundation, either version 3 of the
License, or (at your option) any later version.

<<<<<<< HEAD
  The GNU General Public License is a free, copyleft license for
software and other kinds of works.

  The licenses for most software and other practical works are designed
to take away your freedom to share and change the works.  By contrast,
the GNU General Public License is intended to guarantee your freedom to
share and change all versions of a program--to make sure it remains free
software for all its users.  We, the Free Software Foundation, use the
GNU General Public License for most of our software; it applies also to
any other work released this way by its authors.  You can apply it to
your programs, too.

  When we speak of free software, we are referring to freedom, not
price.  Our General Public Licenses are designed to make sure that you
have the freedom to distribute copies of free software (and charge for
them if you wish), that you receive source code or can get it if you
want it, that you can change the software or use pieces of it in new
free programs, and that you know you can do these things.

  To protect your rights, we need to prevent others from denying you
these rights or asking you to surrender the rights.  Therefore, you have
certain responsibilities if you distribute copies of the software, or if
you modify it: responsibilities to respect the freedom of others.

  For example, if you distribute copies of such a program, whether
gratis or for a fee, you must pass on to the recipients the same
freedoms that you received.  You must make sure that they, too, receive
or can get the source code.  And you must show them these terms so they
know their rights.

  Developers that use the GNU GPL protect your rights with two steps:
(1) assert copyright on the software, and (2) offer you this License
giving you legal permission to copy, distribute and/or modify it.

  For the developers' and authors' protection, the GPL clearly explains
that there is no warranty for this free software.  For both users' and
authors' sake, the GPL requires that modified versions be marked as
changed, so that their problems will not be attributed erroneously to
authors of previous versions.

  Some devices are designed to deny users access to install or run
modified versions of the software inside them, although the manufacturer
can do so.  This is fundamentally incompatible with the aim of
protecting users' freedom to change the software.  The systematic
pattern of such abuse occurs in the area of products for individuals to
use, which is precisely where it is most unacceptable.  Therefore, we
have designed this version of the GPL to prohibit the practice for those
products.  If such problems arise substantially in other domains, we
stand ready to extend this provision to those domains in future versions
of the GPL, as needed to protect the freedom of users.

  Finally, every program is threatened constantly by software patents.
States should not allow patents to restrict development and use of
software on general-purpose computers, but in those that do, we wish
to avoid the special danger that patents applied to a free program could
make it effectively proprietary.  To prevent this, the GPL assures that
patents cannot be used to render the program non-free.
=======
This program is distributed in the hope that it will be useful,
but WITHOUT ANY WARRANTY; without even the implied warranty of
MERCHANTABILITY or FITNESS FOR A PARTICULAR PURPOSE. See the
GNU Lesser General Public License for more details.

You should have received a copy of the GNU Lesser General Public License
along with this program. If not, see <https://www.gnu.org/licenses/>.

================================================================================

For the complete text of the GNU Lesser General Public License version 3.0,
please visit: https://www.gnu.org/licenses/lgpl-3.0.html

The LGPL-3.0 license incorporates the terms of GPL-3.0 with additional
permissions that allow this library to be linked with proprietary software
under certain conditions.

Key Points:
- You may use this library in your applications (including proprietary ones)
- If you modify this library itself, you must release the modifications
  under LGPL-3.0
- You must provide source code for this library and installation information
- Applications using this library do not need to be open-sourced

================================================================================
>>>>>>> 25b49a69

SAGE - Secure Agent Guarantee Engine

<<<<<<< HEAD
                       TERMS AND CONDITIONS

  0. Definitions.

  "This License" refers to version 3 of the GNU General Public License.

  "Copyright" also means copyright-like laws that apply to other kinds of
works, such as semiconductor masks.

  "The Program" refers to any copyrightable work licensed under this
License.  Each licensee is addressed as "you".  "Licensees" and
"recipients" may be individuals or organizations.

  To "modify" a work means to copy from or adapt all or part of the work
in a fashion requiring copyright permission, other than the making of an
exact copy.  The resulting work is called a "modified version" of the
earlier work or a work "based on" the earlier work.

  A "covered work" means either the unmodified Program or a work based
on the Program.

  To "propagate" a work means to do anything with it that, without
permission, would make you directly or secondarily liable for
infringement under applicable copyright law, except executing it on a
computer or modifying a private copy.  Propagation includes copying,
distribution (with or without modification), making available to the
public, and in some countries other activities as well.

  To "convey" a work means any kind of propagation that enables other
parties to make or receive copies.  Mere interaction with a user through
a computer network, with no transfer of a copy, is not conveying.

  An interactive user interface displays "Appropriate Legal Notices"
to the extent that it includes a convenient and prominently visible
feature that (1) displays an appropriate copyright notice, and (2)
tells the user that there is no warranty for the work (except to the
extent that warranties are provided), that licensees may convey the
work under this License, and how to view a copy of this License.  If
the interface presents a list of user commands or options, such as a
menu, a prominent item in the list meets this criterion.

  1. Source Code.

  The "source code" for a work means the preferred form of the work
for making modifications to it.  "Object code" means any non-source
form of a work.

  A "Standard Interface" means an interface that either is an official
standard defined by a recognized standards body, or, in the case of
interfaces specified for a particular programming language, one that
is widely used among developers working in that language.

  The "System Libraries" of an executable work include anything, other
than the work as a whole, that (a) is included in the normal form of
packaging a Major Component, but which is not part of that Major
Component, and (b) serves only to enable use of the work with that
Major Component, or to implement a Standard Interface for which an
implementation is available to the public in source code form.  A
"Major Component", in this context, means a major essential component
(kernel, window system, and so on) of the specific operating system
(if any) on which the executable work runs, or a compiler used to
produce the work, or an object code interpreter used to run it.

  The "Corresponding Source" for a work in object code form means all
the source code needed to generate, install, and (for an executable
work) run the object code and to modify the work, including scripts to
control those activities.  However, it does not include the work's
System Libraries, or general-purpose tools or generally available free
programs which are used unmodified in performing those activities but
which are not part of the work.  For example, Corresponding Source
includes interface definition files associated with source files for
the work, and the source code for shared libraries and dynamically
linked subprograms that the work is specifically designed to require,
such as by intimate data communication or control flow between those
subprograms and other parts of the work.

  The Corresponding Source need not include anything that users
can regenerate automatically from other parts of the Corresponding
Source.

  The Corresponding Source for a work in source code form is that
same work.

  2. Basic Permissions.

  All rights granted under this License are granted for the term of
copyright on the Program, and are irrevocable provided the stated
conditions are met.  This License explicitly affirms your unlimited
permission to run the unmodified Program.  The output from running a
covered work is covered by this License only if the output, given its
content, constitutes a covered work.  This License acknowledges your
rights of fair use or other equivalent, as provided by copyright law.

  You may make, run and propagate covered works that you do not
convey, without conditions so long as your license otherwise remains
in force.  You may convey covered works to others for the sole purpose
of having them make modifications exclusively for you, or provide you
with facilities for running those works, provided that you comply with
the terms of this License in conveying all material for which you do
not control copyright.  Those thus making or running the covered works
for you must do so exclusively on your behalf, under your direction
and control, on terms that prohibit them from making any copies of
your copyrighted material outside their relationship with you.

  Conveying under any other circumstances is permitted solely under
the conditions stated below.  Sublicensing is not allowed; section 10
makes it unnecessary.

  3. Protecting Users' Legal Rights From Anti-Circumvention Law.

  No covered work shall be deemed part of an effective technological
measure under any applicable law fulfilling obligations under article
11 of the WIPO copyright treaty adopted on 20 December 1996, or
similar laws prohibiting or restricting circumvention of such
measures.

  When you convey a covered work, you waive any legal power to forbid
circumvention of technological measures to the extent such circumvention
is effected by exercising rights under this License with respect to
the covered work, and you disclaim any intention to limit operation or
modification of the work as a means of enforcing, against the work's
users, your or third parties' legal rights to forbid circumvention of
technological measures.

  4. Conveying Verbatim Copies.

  You may convey verbatim copies of the Program's source code as you
receive it, in any medium, provided that you conspicuously and
appropriately publish on each copy an appropriate copyright notice;
keep intact all notices stating that this License and any
non-permissive terms added in accord with section 7 apply to the code;
keep intact all notices of the absence of any warranty; and give all
recipients a copy of this License along with the Program.

  You may charge any price or no price for each copy that you convey,
and you may offer support or warranty protection for a fee.

  5. Conveying Modified Source Versions.

  You may convey a work based on the Program, or the modifications to
produce it from the Program, in the form of source code under the
terms of section 4, provided that you also meet all of these conditions:

    a) The work must carry prominent notices stating that you modified
    it, and giving a relevant date.

    b) The work must carry prominent notices stating that it is
    released under this License and any conditions added under section
    7.  This requirement modifies the requirement in section 4 to
    "keep intact all notices".

    c) You must license the entire work, as a whole, under this
    License to anyone who comes into possession of a copy.  This
    License will therefore apply, along with any applicable section 7
    additional terms, to the whole of the work, and all its parts,
    regardless of how they are packaged.  This License gives no
    permission to license the work in any other way, but it does not
    invalidate such permission if you have separately received it.

    d) If the work has interactive user interfaces, each must display
    Appropriate Legal Notices; however, if the Program has interactive
    interfaces that do not display Appropriate Legal Notices, your
    work need not make them do so.

  A compilation of a covered work with other separate and independent
works, which are not by their nature extensions of the covered work,
and which are not combined with it such as to form a larger program,
in or on a volume of a storage or distribution medium, is called an
"aggregate" if the compilation and its resulting copyright are not
used to limit the access or legal rights of the compilation's users
beyond what the individual works permit.  Inclusion of a covered work
in an aggregate does not cause this License to apply to the other
parts of the aggregate.

  6. Conveying Non-Source Forms.

  You may convey a covered work in object code form under the terms
of sections 4 and 5, provided that you also convey the
machine-readable Corresponding Source under the terms of this License,
in one of these ways:

    a) Convey the object code in, or embodied in, a physical product
    (including a physical distribution medium), accompanied by the
    Corresponding Source fixed on a durable physical medium
    customarily used for software interchange.

    b) Convey the object code in, or embodied in, a physical product
    (including a physical distribution medium), accompanied by a
    written offer, valid for at least three years and valid for as
    long as you offer spare parts or customer support for that product
    model, to give anyone who possesses the object code either (1) a
    copy of the Corresponding Source for all the software in the
    product that is covered by this License, on a durable physical
    medium customarily used for software interchange, for a price no
    more than your reasonable cost of physically performing this
    conveying of source, or (2) access to copy the
    Corresponding Source from a network server at no charge.

    c) Convey individual copies of the object code with a copy of the
    written offer to provide the Corresponding Source.  This
    alternative is allowed only occasionally and noncommercially, and
    only if you received the object code with such an offer, in accord
    with subsection 6b.

    d) Convey the object code by offering access from a designated
    place (gratis or for a charge), and offer equivalent access to the
    Corresponding Source in the same way through the same place at no
    further charge.  You need not require recipients to copy the
    Corresponding Source along with the object code.  If the place to
    copy the object code is a network server, the Corresponding Source
    may be on a different server (operated by you or a third party)
    that supports equivalent copying facilities, provided you maintain
    clear directions next to the object code saying where to find the
    Corresponding Source.  Regardless of what server hosts the
    Corresponding Source, you remain obligated to ensure that it is
    available for as long as needed to satisfy these requirements.

    e) Convey the object code using peer-to-peer transmission, provided
    you inform other peers where the object code and Corresponding
    Source of the work are being offered to the general public at no
    charge under subsection 6d.

  A separable portion of the object code, whose source code is excluded
from the Corresponding Source as a System Library, need not be
included in conveying the object code work.

  A "User Product" is either (1) a "consumer product", which means any
tangible personal property which is normally used for personal, family,
or household purposes, or (2) anything designed or sold for incorporation
into a dwelling.  In determining whether a product is a consumer product,
doubtful cases shall be resolved in favor of coverage.  For a particular
product received by a particular user, "normally used" refers to a
typical or common use of that class of product, regardless of the status
of the particular user or of the way in which the particular user
actually uses, or expects or is expected to use, the product.  A product
is a consumer product regardless of whether the product has substantial
commercial, industrial or non-consumer uses, unless such uses represent
the only significant mode of use of the product.

  "Installation Information" for a User Product means any methods,
procedures, authorization keys, or other information required to install
and execute modified versions of a covered work in that User Product from
a modified version of its Corresponding Source.  The information must
suffice to ensure that the continued functioning of the modified object
code is in no case prevented or interfered with solely because
modification has been made.

  If you convey an object code work under this section in, or with, or
specifically for use in, a User Product, and the conveying occurs as
part of a transaction in which the right of possession and use of the
User Product is transferred to the recipient in perpetuity or for a
fixed term (regardless of how the transaction is characterized), the
Corresponding Source conveyed under this section must be accompanied
by the Installation Information.  But this requirement does not apply
if neither you nor any third party retains the ability to install
modified object code on the User Product (for example, the work has
been installed in ROM).

  The requirement to provide Installation Information does not include a
requirement to continue to provide support service, warranty, or updates
for a work that has been modified or installed by the recipient, or for
the User Product in which it has been modified or installed.  Access to a
network may be denied when the modification itself materially and
adversely affects the operation of the network or violates the rules and
protocols for communication across the network.

  Corresponding Source conveyed, and Installation Information provided,
in accord with this section must be in a format that is publicly
documented (and with an implementation available to the public in
source code form), and must require no special password or key for
unpacking, reading or copying.

  7. Additional Terms.

  "Additional permissions" are terms that supplement the terms of this
License by making exceptions from one or more of its conditions.
Additional permissions that are applicable to the entire Program shall
be treated as though they were included in this License, to the extent
that they are valid under applicable law.  If additional permissions
apply only to part of the Program, that part may be used separately
under those permissions, but the entire Program remains governed by
this License without regard to the additional permissions.

  When you convey a copy of a covered work, you may at your option
remove any additional permissions from that copy, or from any part of
it.  (Additional permissions may be written to require their own
removal in certain cases when you modify the work.)  You may place
additional permissions on material, added by you to a covered work,
for which you have or can give appropriate copyright permission.

  Notwithstanding any other provision of this License, for material you
add to a covered work, you may (if authorized by the copyright holders of
that material) supplement the terms of this License with terms:

    a) Disclaiming warranty or limiting liability differently from the
    terms of sections 15 and 16 of this License; or

    b) Requiring preservation of specified reasonable legal notices or
    author attributions in that material or in the Appropriate Legal
    Notices displayed by works containing it; or

    c) Prohibiting misrepresentation of the origin of that material, or
    requiring that modified versions of such material be marked in
    reasonable ways as different from the original version; or

    d) Limiting the use for publicity purposes of names of licensors or
    authors of the material; or

    e) Declining to grant rights under trademark law for use of some
    trade names, trademarks, or service marks; or

    f) Requiring indemnification of licensors and authors of that
    material by anyone who conveys the material (or modified versions of
    it) with contractual assumptions of liability to the recipient, for
    any liability that these contractual assumptions directly impose on
    those licensors and authors.

  All other non-permissive additional terms are considered "further
restrictions" within the meaning of section 10.  If the Program as you
received it, or any part of it, contains a notice stating that it is
governed by this License along with a term that is a further
restriction, you may remove that term.  If a license document contains
a further restriction but permits relicensing or conveying under this
License, you may add to a covered work material governed by the terms
of that license document, provided that the further restriction does
not survive such relicensing or conveying.

  If you add terms to a covered work in accord with this section, you
must place, in the relevant source files, a statement of the
additional terms that apply to those files, or a notice indicating
where to find the applicable terms.

  Additional terms, permissive or non-permissive, may be stated in the
form of a separately written license, or stated as exceptions;
the above requirements apply either way.

  8. Termination.

  You may not propagate or modify a covered work except as expressly
provided under this License.  Any attempt otherwise to propagate or
modify it is void, and will automatically terminate your rights under
this License (including any patent licenses granted under the third
paragraph of section 11).

  However, if you cease all violation of this License, then your
license from a particular copyright holder is reinstated (a)
provisionally, unless and until the copyright holder explicitly and
finally terminates your license, and (b) permanently, if the copyright
holder fails to notify you of the violation by some reasonable means
prior to 60 days after the cessation.

  Moreover, your license from a particular copyright holder is
reinstated permanently if the copyright holder notifies you of the
violation by some reasonable means, this is the first time you have
received notice of violation of this License (for any work) from that
copyright holder, and you cure the violation prior to 30 days after
your receipt of the notice.

  Termination of your rights under this section does not terminate the
licenses of parties who have received copies or rights from you under
this License.  If your rights have been terminated and not permanently
reinstated, you do not qualify to receive new licenses for the same
material under section 10.

  9. Acceptance Not Required for Having Copies.

  You are not required to accept this License in order to receive or
run a copy of the Program.  Ancillary propagation of a covered work
occurring solely as a consequence of using peer-to-peer transmission
to receive a copy likewise does not require acceptance.  However,
nothing other than this License grants you permission to propagate or
modify any covered work.  These actions infringe copyright if you do
not accept this License.  Therefore, by modifying or propagating a
covered work, you indicate your acceptance of this License to do so.

  10. Automatic Licensing of Downstream Recipients.

  Each time you convey a covered work, the recipient automatically
receives a license from the original licensors, to run, modify and
propagate that work, subject to this License.  You are not responsible
for enforcing compliance by third parties with this License.

  An "entity transaction" is a transaction transferring control of an
organization, or substantially all assets of one, or subdividing an
organization, or merging organizations.  If propagation of a covered
work results from an entity transaction, each party to that
transaction who receives a copy of the work also receives whatever
licenses to the work the party's predecessor in interest had or could
give under the previous paragraph, plus a right to possession of the
Corresponding Source of the work from the predecessor in interest, if
the predecessor has it or can get it with reasonable efforts.

  You may not impose any further restrictions on the exercise of the
rights granted or affirmed under this License.  For example, you may
not impose a license fee, royalty, or other charge for exercise of
rights granted under this License, and you may not initiate litigation
(including a cross-claim or counterclaim in a lawsuit) alleging that
any patent claim is infringed by making, using, selling, offering for
sale, or importing the Program or any portion of it.

  11. Patents.

  A "contributor" is a copyright holder who authorizes use under this
License of the Program or a work on which the Program is based.  The
work thus licensed is called the contributor's "contributor version".

  A contributor's "essential patent claims" are all patent claims
owned or controlled by the contributor, whether already acquired or
hereafter acquired, that would be infringed by some manner, permitted
by this License, of making, using, or selling its contributor version,
but do not include claims that would be infringed only as a
consequence of further modification of the contributor version.  For
purposes of this definition, "control" includes the right to grant
patent sublicenses in a manner consistent with the requirements of
this License.

  Each contributor grants you a non-exclusive, worldwide, royalty-free
patent license under the contributor's essential patent claims, to
make, use, sell, offer for sale, import and otherwise run, modify and
propagate the contents of its contributor version.

  In the following three paragraphs, a "patent license" is any express
agreement or commitment, however denominated, not to enforce a patent
(such as an express permission to practice a patent or covenant not to
sue for patent infringement).  To "grant" such a patent license to a
party means to make such an agreement or commitment not to enforce a
patent against the party.

  If you convey a covered work, knowingly relying on a patent license,
and the Corresponding Source of the work is not available for anyone
to copy, free of charge and under the terms of this License, through a
publicly available network server or other readily accessible means,
then you must either (1) cause the Corresponding Source to be so
available, or (2) arrange to deprive yourself of the benefit of the
patent license for this particular work, or (3) arrange, in a manner
consistent with the requirements of this License, to extend the patent
license to downstream recipients.  "Knowingly relying" means you have
actual knowledge that, but for the patent license, your conveying the
covered work in a country, or your recipient's use of the covered work
in a country, would infringe one or more identifiable patents in that
country that you have reason to believe are valid.

  If, pursuant to or in connection with a single transaction or
arrangement, you convey, or propagate by procuring conveyance of, a
covered work, and grant a patent license to some of the parties
receiving the covered work authorizing them to use, propagate, modify
or convey a specific copy of the covered work, then the patent license
you grant is automatically extended to all recipients of the covered
work and works based on it.

  A patent license is "discriminatory" if it does not include within
the scope of its coverage, prohibits the exercise of, or is
conditioned on the non-exercise of one or more of the rights that are
specifically granted under this License.  You may not convey a covered
work if you are a party to an arrangement with a third party that is
in the business of distributing software, under which you make payment
to the third party based on the extent of your activity of conveying
the work, and under which the third party grants, to any of the
parties who would receive the covered work from you, a discriminatory
patent license (a) in connection with copies of the covered work
conveyed by you (or copies made from those copies), or (b) primarily
for and in connection with specific products or compilations that
contain the covered work, unless you entered into that arrangement,
or that patent license was granted, prior to 28 March 2007.

  Nothing in this License shall be construed as excluding or limiting
any implied license or other defenses to infringement that may
otherwise be available to you under applicable patent law.

  12. No Surrender of Others' Freedom.

  If conditions are imposed on you (whether by court order, agreement or
otherwise) that contradict the conditions of this License, they do not
excuse you from the conditions of this License.  If you cannot convey a
covered work so as to satisfy simultaneously your obligations under this
License and any other pertinent obligations, then as a consequence you may
not convey it at all.  For example, if you agree to terms that obligate you
to collect a royalty for further conveying from those to whom you convey
the Program, the only way you could satisfy both those terms and this
License would be to refrain entirely from conveying the Program.

  13. Use with the GNU Affero General Public License.

  Notwithstanding any other provision of this License, you have
permission to link or combine any covered work with a work licensed
under version 3 of the GNU Affero General Public License into a single
combined work, and to convey the resulting work.  The terms of this
License will continue to apply to the part which is the covered work,
but the special requirements of the GNU Affero General Public License,
section 13, concerning interaction through a network will apply to the
combination as such.

  14. Revised Versions of this License.

  The Free Software Foundation may publish revised and/or new versions of
the GNU General Public License from time to time.  Such new versions will
be similar in spirit to the present version, but may differ in detail to
address new problems or concerns.

  Each version is given a distinguishing version number.  If the
Program specifies that a certain numbered version of the GNU General
Public License "or any later version" applies to it, you have the
option of following the terms and conditions either of that numbered
version or of any later version published by the Free Software
Foundation.  If the Program does not specify a version number of the
GNU General Public License, you may choose any version ever published
by the Free Software Foundation.

  If the Program specifies that a proxy can decide which future
versions of the GNU General Public License can be used, that proxy's
public statement of acceptance of a version permanently authorizes you
to choose that version for the Program.

  Later license versions may give you additional or different
permissions.  However, no additional obligations are imposed on any
author or copyright holder as a result of your choosing to follow a
later version.

  15. Disclaimer of Warranty.

  THERE IS NO WARRANTY FOR THE PROGRAM, TO THE EXTENT PERMITTED BY
APPLICABLE LAW.  EXCEPT WHEN OTHERWISE STATED IN WRITING THE COPYRIGHT
HOLDERS AND/OR OTHER PARTIES PROVIDE THE PROGRAM "AS IS" WITHOUT WARRANTY
OF ANY KIND, EITHER EXPRESSED OR IMPLIED, INCLUDING, BUT NOT LIMITED TO,
THE IMPLIED WARRANTIES OF MERCHANTABILITY AND FITNESS FOR A PARTICULAR
PURPOSE.  THE ENTIRE RISK AS TO THE QUALITY AND PERFORMANCE OF THE PROGRAM
IS WITH YOU.  SHOULD THE PROGRAM PROVE DEFECTIVE, YOU ASSUME THE COST OF
ALL NECESSARY SERVICING, REPAIR OR CORRECTION.

  16. Limitation of Liability.

  IN NO EVENT UNLESS REQUIRED BY APPLICABLE LAW OR AGREED TO IN WRITING
WILL ANY COPYRIGHT HOLDER, OR ANY OTHER PARTY WHO MODIFIES AND/OR CONVEYS
THE PROGRAM AS PERMITTED ABOVE, BE LIABLE TO YOU FOR DAMAGES, INCLUDING ANY
GENERAL, SPECIAL, INCIDENTAL OR CONSEQUENTIAL DAMAGES ARISING OUT OF THE
USE OR INABILITY TO USE THE PROGRAM (INCLUDING BUT NOT LIMITED TO LOSS OF
DATA OR DATA BEING RENDERED INACCURATE OR LOSSES SUSTAINED BY YOU OR THIRD
PARTIES OR A FAILURE OF THE PROGRAM TO OPERATE WITH ANY OTHER PROGRAMS),
EVEN IF SUCH HOLDER OR OTHER PARTY HAS BEEN ADVISED OF THE POSSIBILITY OF
SUCH DAMAGES.

  17. Interpretation of Sections 15 and 16.

  If the disclaimer of warranty and limitation of liability provided
above cannot be given local legal effect according to their terms,
reviewing courts shall apply local law that most closely approximates
an absolute waiver of all civil liability in connection with the
Program, unless a warranty or assumption of liability accompanies a
copy of the Program in return for a fee.

                     END OF TERMS AND CONDITIONS

            How to Apply These Terms to Your New Programs

  If you develop a new program, and you want it to be of the greatest
possible use to the public, the best way to achieve this is to make it
free software which everyone can redistribute and change under these terms.

  To do so, attach the following notices to the program.  It is safest
to attach them to the start of each source file to most effectively
state the exclusion of warranty; and each file should have at least
the "copyright" line and a pointer to where the full notice is found.

    <one line to give the program's name and a brief idea of what it does.>
    Copyright (C) <year>  <name of author>

    This program is free software: you can redistribute it and/or modify
    it under the terms of the GNU General Public License as published by
    the Free Software Foundation, either version 3 of the License, or
    (at your option) any later version.

    This program is distributed in the hope that it will be useful,
    but WITHOUT ANY WARRANTY; without even the implied warranty of
    MERCHANTABILITY or FITNESS FOR A PARTICULAR PURPOSE.  See the
    GNU General Public License for more details.

    You should have received a copy of the GNU General Public License
    along with this program.  If not, see <https://www.gnu.org/licenses/>.

Also add information on how to contact you by electronic and paper mail.

  If the program does terminal interaction, make it output a short
notice like this when it starts in an interactive mode:

    <program>  Copyright (C) <year>  <name of author>
    This program comes with ABSOLUTELY NO WARRANTY; for details type `show w'.
    This is free software, and you are welcome to redistribute it
    under certain conditions; type `show c' for details.

The hypothetical commands `show w' and `show c' should show the appropriate
parts of the General Public License.  Of course, your program's commands
might be different; for a GUI interface, you would use an "about box".

  You should also get your employer (if you work as a programmer) or school,
if any, to sign a "copyright disclaimer" for the program, if necessary.
For more information on this, and how to apply and follow the GNU GPL, see
<https://www.gnu.org/licenses/>.

  The GNU General Public License does not permit incorporating your program
into proprietary programs.  If your program is a subroutine library, you
may consider it more useful to permit linking proprietary applications with
the library.  If this is what you want to do, use the GNU Lesser General
Public License instead of this License.  But first, please read
<https://www.gnu.org/licenses/why-not-lgpl.html>.
=======
This project uses the following third-party components:

1. go-ethereum (LGPL-3.0)
   https://github.com/ethereum/go-ethereum

2. Cobra (Apache-2.0)
   https://github.com/spf13/cobra

3. gRPC (Apache-2.0)
   https://github.com/grpc/grpc-go

For a complete list of dependencies, see NOTICE file.
>>>>>>> 25b49a69
<|MERGE_RESOLUTION|>--- conflicted
+++ resolved
@@ -1,6 +1,5 @@
                    GNU LESSER GENERAL PUBLIC LICENSE
                        Version 3, 29 June 2007
-<<<<<<< HEAD
 
  Copyright (C) 2007 Free Software Foundation, Inc. <https://fsf.org/>
  Everyone is permitted to copy and distribute verbatim copies
@@ -171,17 +170,12 @@
  Copyright (C) 2007 Free Software Foundation, Inc. <https://fsf.org/>
  Everyone is permitted to copy and distribute verbatim copies
  of this license document, but changing it is not allowed.
-=======
-
-Copyright (C) 2025 sage-x-project
->>>>>>> 25b49a69
 
 This program is free software: you can redistribute it and/or modify
 it under the terms of the GNU Lesser General Public License as
 published by the Free Software Foundation, either version 3 of the
 License, or (at your option) any later version.
 
-<<<<<<< HEAD
   The GNU General Public License is a free, copyleft license for
 software and other kinds of works.
 
@@ -239,37 +233,9 @@
 to avoid the special danger that patents applied to a free program could
 make it effectively proprietary.  To prevent this, the GPL assures that
 patents cannot be used to render the program non-free.
-=======
-This program is distributed in the hope that it will be useful,
-but WITHOUT ANY WARRANTY; without even the implied warranty of
-MERCHANTABILITY or FITNESS FOR A PARTICULAR PURPOSE. See the
-GNU Lesser General Public License for more details.
-
-You should have received a copy of the GNU Lesser General Public License
-along with this program. If not, see <https://www.gnu.org/licenses/>.
-
-================================================================================
-
-For the complete text of the GNU Lesser General Public License version 3.0,
-please visit: https://www.gnu.org/licenses/lgpl-3.0.html
-
-The LGPL-3.0 license incorporates the terms of GPL-3.0 with additional
-permissions that allow this library to be linked with proprietary software
-under certain conditions.
-
-Key Points:
-- You may use this library in your applications (including proprietary ones)
-- If you modify this library itself, you must release the modifications
-  under LGPL-3.0
-- You must provide source code for this library and installation information
-- Applications using this library do not need to be open-sourced
-
-================================================================================
->>>>>>> 25b49a69
 
 SAGE - Secure Agent Guarantee Engine
 
-<<<<<<< HEAD
                        TERMS AND CONDITIONS
 
   0. Definitions.
@@ -873,18 +839,4 @@
 may consider it more useful to permit linking proprietary applications with
 the library.  If this is what you want to do, use the GNU Lesser General
 Public License instead of this License.  But first, please read
-<https://www.gnu.org/licenses/why-not-lgpl.html>.
-=======
-This project uses the following third-party components:
-
-1. go-ethereum (LGPL-3.0)
-   https://github.com/ethereum/go-ethereum
-
-2. Cobra (Apache-2.0)
-   https://github.com/spf13/cobra
-
-3. gRPC (Apache-2.0)
-   https://github.com/grpc/grpc-go
-
-For a complete list of dependencies, see NOTICE file.
->>>>>>> 25b49a69
+<https://www.gnu.org/licenses/why-not-lgpl.html>.