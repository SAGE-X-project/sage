// SAGE - Secure Agent Guarantee Engine
// Copyright (C) 2025 SAGE-X-project
//
// This file is part of SAGE.
//
// SAGE is free software: you can redistribute it and/or modify
// it under the terms of the GNU Lesser General Public License as published by
// the Free Software Foundation, either version 3 of the License, or
// (at your option) any later version.
//
// SAGE is distributed in the hope that it will be useful,
// but WITHOUT ANY WARRANTY; without even the implied warranty of
// MERCHANTABILITY or FITNESS FOR A PARTICULAR PURPOSE. See the
// GNU Lesser General Public License for more details.
//
// You should have received a copy of the GNU Lesser General Public License
// along with SAGE. If not, see <https://www.gnu.org/licenses/>.

package ethereum

import (
	"context"
	"crypto/ecdsa"
	"crypto/rand"
	"encoding/json"
	"fmt"
	"math"
	"math/big"
	"strings"
	"time"

	"github.com/ethereum/go-ethereum/accounts/abi"
	"github.com/ethereum/go-ethereum/accounts/abi/bind"
	"github.com/ethereum/go-ethereum/common"
	"github.com/ethereum/go-ethereum/core/types"
	"github.com/ethereum/go-ethereum/crypto"
	"github.com/ethereum/go-ethereum/ethclient"

	"github.com/sage-x-project/sage/pkg/agent/did"
	"github.com/sage-x-project/sage/pkg/blockchain/ethereum/contracts/agentcardregistry"
)

// AgentCardClient implements the three-phase registration flow for AgentCardRegistry
//
// THREE-PHASE REGISTRATION FLOW:
//
// Phase 1: COMMIT (anti-front-running)
//   - Generate salt and compute commitment hash
//   - Send commitment hash + 0.01 ETH stake to contract
//   - Wait 1-60 minutes before reveal
//
// Phase 2: REGISTER (reveal commitment)
//   - Send full registration params with salt
//   - Contract verifies commitment hash matches
//   - Agent registered but not active yet
//
// Phase 3: ACTIVATE (time-locked)
//   - Wait minimum 1 hour after registration
//   - Call activateAgent() to enable agent
//   - Stake is refunded after activation
//
// SECURITY FEATURES:
//   - Commit-reveal prevents front-running attacks
//   - Time delays prevent rapid spam/Sybil attacks
//   - Stake requirement adds economic security
//   - Hook system allows external verification
type AgentCardClient struct {
	client          *ethclient.Client
	contract        *agentcardregistry.AgentCardRegistry
	contractAddress common.Address
	privateKey      *ecdsa.PrivateKey
	chainID         *big.Int
	config          *did.RegistryConfig
}

// NewAgentCardClient creates a new AgentCardRegistry client
func NewAgentCardClient(config *did.RegistryConfig) (*AgentCardClient, error) {
	client, err := ethclient.Dial(config.RPCEndpoint)
	if err != nil {
		return nil, fmt.Errorf("failed to connect to Ethereum node: %w", err)
	}

	chainID, err := client.NetworkID(context.Background())
	if err != nil {
		return nil, fmt.Errorf("failed to get network ID: %w", err)
	}

	var privateKey *ecdsa.PrivateKey
	if config.PrivateKey != "" {
		privateKey, err = crypto.HexToECDSA(config.PrivateKey)
		if err != nil {
			return nil, fmt.Errorf("invalid private key: %w", err)
		}
	}

	contractAddress := common.HexToAddress(config.ContractAddress)
	contract, err := agentcardregistry.NewAgentCardRegistry(contractAddress, client)
	if err != nil {
		return nil, fmt.Errorf("failed to instantiate contract: %w", err)
	}

	return &AgentCardClient{
		client:          client,
		contract:        contract,
		contractAddress: contractAddress,
		privateKey:      privateKey,
		chainID:         chainID,
		config:          config,
	}, nil
}

// CommitRegistration performs Phase 1: commit registration with hash
func (c *AgentCardClient) CommitRegistration(ctx context.Context, params *did.RegistrationParams) (*did.CommitmentStatus, error) {
	// Generate random salt
	if _, err := rand.Read(params.Salt[:]); err != nil {
		return nil, fmt.Errorf("failed to generate salt: %w", err)
	}

	// Compute commitment hash
	commitHash, err := c.computeCommitmentHash(params)
	if err != nil {
		return nil, fmt.Errorf("failed to compute commitment hash: %w", err)
	}

	// Get required stake amount
	stake, err := c.contract.RegistrationStake(&bind.CallOpts{Context: ctx})
	if err != nil {
		return nil, fmt.Errorf("failed to get stake amount: %w", err)
	}

	// Send commitment transaction with stake
	auth, err := c.getTransactor(ctx, stake)
	if err != nil {
		return nil, fmt.Errorf("failed to create transactor: %w", err)
	}

	tx, err := c.contract.CommitRegistration(auth, commitHash)
	if err != nil {
		return nil, fmt.Errorf("failed to commit registration: %w", err)
	}

	// Wait for transaction confirmation
	receipt, err := bind.WaitMined(ctx, c.client, tx)
	if err != nil {
		return nil, fmt.Errorf("failed to wait for commitment: %w", err)
	}

	if receipt.Status != 1 {
		return nil, fmt.Errorf("commitment transaction failed")
	}

	// Return commitment status
	return &did.CommitmentStatus{
		Phase:           did.PhaseCommitted,
		CommitHash:      commitHash,
		CommitTimestamp: time.Now(),
		Params:          params,
	}, nil
}

// RegisterAgent performs Phase 2: reveal commitment and register
func (c *AgentCardClient) RegisterAgent(ctx context.Context, status *did.CommitmentStatus) (*did.CommitmentStatus, error) {
	if status.Phase != did.PhaseCommitted {
		return nil, fmt.Errorf("invalid phase: must be PhaseCommitted, got %v", status.Phase)
	}

	// Check minimum wait time (1 minute)
	minWait := time.Minute
	elapsed := time.Since(status.CommitTimestamp)
	if elapsed < minWait {
		return nil, fmt.Errorf("must wait at least 1 minute after commitment (waited %v)", elapsed)
	}

	// Check maximum wait time (60 minutes)
	maxWait := 60 * time.Minute
	if elapsed > maxWait {
		return nil, fmt.Errorf("commitment expired after 60 minutes (elapsed %v)", elapsed)
	}

	// Convert to contract params
	contractParams, err := c.toContractParams(status.Params)
	if err != nil {
		return nil, fmt.Errorf("failed to convert params: %w", err)
	}

	// Send registration transaction
	auth, err := c.getTransactor(ctx, nil)
	if err != nil {
		return nil, fmt.Errorf("failed to create transactor: %w", err)
	}

	tx, err := c.contract.RegisterAgentWithParams(auth, *contractParams)
	if err != nil {
		return nil, fmt.Errorf("failed to register agent: %w", err)
	}

	// Wait for transaction confirmation
	receipt, err := bind.WaitMined(ctx, c.client, tx)
	if err != nil {
		return nil, fmt.Errorf("failed to wait for registration: %w", err)
	}

	if receipt.Status != 1 {
		return nil, fmt.Errorf("registration transaction failed")
	}

	// Extract agent ID from logs (TODO: parse AgentRegistered event)
	agentID, regTs, err := c.extractRegisteredIDAndTs(receipt)

	// Get activation delay
	delay, err := c.contract.ActivationDelay(&bind.CallOpts{Context: ctx})
	if err != nil {
		return nil, fmt.Errorf("failed to get activation delay: %w", err)
	}

	// Update status
	status.Phase = did.PhaseRegistered
	status.AgentID = agentID
	// Safe conversion: delay is typically small (e.g., 3600 seconds = 1 hour)
	// Max int64 = 9,223,372,036,854,775,807 seconds ≈ 292 billion years
	if delay.Cmp(big.NewInt(math.MaxInt64)) > 0 {
		return nil, fmt.Errorf("activation delay too large: %s seconds", delay.String())
	}
	status.CanActivateAt = time.Unix(regTs.Int64()+delay.Int64(), 0)
	status.Params = nil // Clear params for security

	return status, nil
}

// ActivateAgent performs Phase 3: activate agent after time delay
func (c *AgentCardClient) ActivateAgent(ctx context.Context, status *did.CommitmentStatus) error {
	if status.Phase != did.PhaseRegistered {
		return fmt.Errorf("invalid phase: must be PhaseRegistered, got %v", status.Phase)
	}

	// Check if activation delay has passed
	if time.Now().Before(status.CanActivateAt) {
		waitTime := time.Until(status.CanActivateAt)
		return fmt.Errorf("must wait %v before activation (can activate at %v)", waitTime, status.CanActivateAt)
	}

	// Send activation transaction
	auth, err := c.getTransactor(ctx, nil)
	if err != nil {
		return fmt.Errorf("failed to create transactor: %w", err)
	}

	tx, err := c.contract.ActivateAgent(auth, status.AgentID)
	if err != nil {
		return fmt.Errorf("failed to activate agent: %w", err)
	}

	// Wait for transaction confirmation
	receipt, err := bind.WaitMined(ctx, c.client, tx)
	if err != nil {
		return fmt.Errorf("failed to wait for activation: %w", err)
	}

	if receipt.Status != 1 {
		return fmt.Errorf("activation transaction failed")
	}

	// Update status
	status.Phase = did.PhaseActivated

	return nil
}

func (c *AgentCardClient) GetActivationDelay(ctx context.Context) (time.Duration, error) {
	d, err := c.contract.ActivationDelay(&bind.CallOpts{Context: ctx})
	if err != nil {
		return 0, fmt.Errorf("ActivationDelay(): %w", err)
	}
	if d.Cmp(big.NewInt(math.MaxInt64)) > 0 {
		return 0, fmt.Errorf("activation delay too large: %s", d.String())
	}
	return time.Duration(d.Int64()) * time.Second, nil
}

func (c *AgentCardClient) SetActivationDelay(ctx context.Context, secs uint64) error {
	auth, err := c.getTransactor(ctx, nil)
	if err != nil {
		return fmt.Errorf("tx signer: %w", err)
	}
	tx, err := c.contract.SetActivationDelay(auth, new(big.Int).SetUint64(secs))
	if err != nil {
		return fmt.Errorf("SetActivationDelay call: %w", err)
	}
	if _, err := bind.WaitMined(ctx, c.client, tx); err != nil {
		return fmt.Errorf("wait mined: %w", err)
	}
	return nil
}

// GetCommitmentState queries on-chain commitment state
func (c *AgentCardClient) GetCommitmentState(ctx context.Context, owner common.Address) (*did.CommitmentState, error) {
	result, err := c.contract.RegistrationCommitments(&bind.CallOpts{Context: ctx}, owner)
	if err != nil {
		return nil, fmt.Errorf("failed to get commitment: %w", err)
	}

	return &did.CommitmentState{
		CommitHash: result.CommitHash,
		Timestamp:  time.Unix(result.Timestamp.Int64(), 0),
		Revealed:   result.Revealed,
	}, nil
}

// GetAgent retrieves agent metadata by agent ID
func (c *AgentCardClient) GetAgent(ctx context.Context, agentID [32]byte) (*did.AgentMetadataV4, error) {
	// Call contract to get agent metadata
	metadata, err := c.contract.GetAgent(&bind.CallOpts{Context: ctx}, agentID)
	if err != nil {
		return nil, fmt.Errorf("failed to get agent: %w", err)
	}

	// Check if agent exists (DID not empty)
	if metadata.Did == "" {
		return nil, fmt.Errorf("agent not found")
	}

	// Convert contract metadata to AgentMetadataV4
	agent := &did.AgentMetadataV4{
		DID:          did.AgentDID(metadata.Did),
		Name:         metadata.Name,
		Description:  metadata.Description,
		Endpoint:     metadata.Endpoint,
		Keys:         make([]did.AgentKey, 0, len(metadata.KeyHashes)),
		Capabilities: make(map[string]interface{}),
		Owner:        metadata.Owner.Hex(),
		IsActive:     metadata.Active,
		CreatedAt:    time.Unix(metadata.RegisteredAt.Int64(), 0),
		UpdatedAt:    time.Unix(metadata.UpdatedAt.Int64(), 0),
<<<<<<< HEAD
		PublicKEMKey: metadata.KemPublicKey, // ✅ Populate KME public key
=======
		PublicKEMKey: metadata.KmePublicKey, //  Populate KME public key
>>>>>>> ac8b067d
	}

	// Parse capabilities JSON
	if metadata.Capabilities != "" {
		var caps map[string]interface{}
		if err := json.Unmarshal([]byte(metadata.Capabilities), &caps); err == nil {
			agent.Capabilities = caps
		}
	}

	// Fetch keys for each key hash
	for _, keyHash := range metadata.KeyHashes {
		keyData, err := c.contract.GetKey(&bind.CallOpts{Context: ctx}, keyHash)
		if err != nil {
			continue // Skip keys that can't be fetched
		}

		agent.Keys = append(agent.Keys, did.AgentKey{
			Type:      did.KeyType(keyData.KeyType),
			KeyData:   keyData.KeyData,
			Signature: keyData.Signature,
			Verified:  keyData.Verified,
			CreatedAt: time.Unix(keyData.RegisteredAt.Int64(), 0),
		})
	}

	return agent, nil
}

// GetAgentByDID retrieves agent metadata by DID string
func (c *AgentCardClient) GetAgentByDID(ctx context.Context, didStr string) (*did.AgentMetadataV4, error) {
	// 1) Call on-chain view
	md, err := c.contract.GetAgentByDID(&bind.CallOpts{Context: ctx}, didStr)
	if err != nil {
		return nil, fmt.Errorf("getAgentByDID: %w", err)
	}
	// Check existence
	if md.Owner == (common.Address{}) || md.Did == "" {
		return nil, fmt.Errorf("agent not found")
	}

	// 2) Convert to local struct
	agent := &did.AgentMetadataV4{
		DID:          did.AgentDID(md.Did),
		Name:         md.Name,
		Description:  md.Description,
		Endpoint:     md.Endpoint,
		Keys:         make([]did.AgentKey, 0, len(md.KeyHashes)),
		Capabilities: map[string]interface{}{},
		Owner:        md.Owner.Hex(),
		IsActive:     md.Active,
		CreatedAt:    time.Unix(md.RegisteredAt.Int64(), 0),
		UpdatedAt:    time.Unix(md.UpdatedAt.Int64(), 0),
		PublicKEMKey: md.KemPublicKey, // raw 32-byte X25519 key
	}

	// 3) Parse capabilities JSON if present
	if s := strings.TrimSpace(md.Capabilities); s != "" {
		var caps map[string]interface{}
		if err := json.Unmarshal([]byte(s), &caps); err == nil {
			agent.Capabilities = caps
		}
	}

	// 4) Resolve each keyHash with getKey and append to result
	for _, kh := range md.KeyHashes {
		k, err := c.contract.GetKey(&bind.CallOpts{Context: ctx}, kh)
		if err != nil {
			// Skip keys that cannot be fetched
			continue
		}
		agent.Keys = append(agent.Keys, did.AgentKey{
			Type:      did.KeyType(k.KeyType),
			KeyData:   k.KeyData,
			Signature: k.Signature,
			Verified:  k.Verified,
			CreatedAt: time.Unix(k.RegisteredAt.Int64(), 0),
		})
	}

	return agent, nil
}

// SetApprovalForAgent approves or revokes an operator for the agent
func (c *AgentCardClient) SetApprovalForAgent(ctx context.Context, agentID [32]byte, operator common.Address, approved bool) error {
	auth, err := c.getTransactor(ctx, nil)
	if err != nil {
		return fmt.Errorf("failed to create transactor: %w", err)
	}

	tx, err := c.contract.SetApprovalForAgent(auth, agentID, operator, approved)
	if err != nil {
		return fmt.Errorf("failed to set approval: %w", err)
	}

	receipt, err := bind.WaitMined(ctx, c.client, tx)
	if err != nil {
		return fmt.Errorf("failed to wait for approval: %w", err)
	}

	if receipt.Status != 1 {
		return fmt.Errorf("approval transaction failed")
	}

	return nil
}

// IsApprovedOperator checks if an address is an approved operator for the agent
func (c *AgentCardClient) IsApprovedOperator(ctx context.Context, agentID [32]byte, operator common.Address) (bool, error) {
	return c.contract.IsApprovedOperator(&bind.CallOpts{Context: ctx}, agentID, operator)
}

// UpdateAgent updates agent endpoint and capabilities
func (c *AgentCardClient) UpdateAgent(ctx context.Context, agentID [32]byte, endpoint, capabilities string) error {
	auth, err := c.getTransactor(ctx, nil)
	if err != nil {
		return fmt.Errorf("failed to create transactor: %w", err)
	}

	tx, err := c.contract.UpdateAgent(auth, agentID, endpoint, capabilities)
	if err != nil {
		return fmt.Errorf("failed to update agent: %w", err)
	}

	receipt, err := bind.WaitMined(ctx, c.client, tx)
	if err != nil {
		return fmt.Errorf("failed to wait for update: %w", err)
	}

	if receipt.Status != 1 {
		return fmt.Errorf("update transaction failed")
	}

	return nil
}

// DeactivateAgent deactivates an agent
func (c *AgentCardClient) DeactivateAgent(ctx context.Context, agentID [32]byte) error {
	auth, err := c.getTransactor(ctx, nil)
	if err != nil {
		return fmt.Errorf("failed to create transactor: %w", err)
	}

	tx, err := c.contract.DeactivateAgentByHash(auth, agentID)
	if err != nil {
		return fmt.Errorf("failed to deactivate agent: %w", err)
	}

	receipt, err := bind.WaitMined(ctx, c.client, tx)
	if err != nil {
		return fmt.Errorf("failed to wait for deactivation: %w", err)
	}

	if receipt.Status != 1 {
		return fmt.Errorf("deactivation transaction failed")
	}

	return nil
}

// GetKEMKey retrieves the KME (Key Management Encryption) public key for an agent
// Returns the X25519 public key used for HPKE (RFC 9180) encryption
func (c *AgentCardClient) GetKEMKey(ctx context.Context, agentID [32]byte) ([]byte, error) {
	KEMKey, err := c.contract.GetKEMKey(&bind.CallOpts{Context: ctx}, agentID)
	if err != nil {
		return nil, fmt.Errorf("failed to get KME key: %w", err)
	}

	// Empty key means agent doesn't have X25519 key registered
	if len(KEMKey) == 0 {
		return nil, fmt.Errorf("agent does not have KME key registered")
	}

	return KEMKey, nil
}

// UpdateKEMKey updates the KME public key for an agent
// The new key must be 32 bytes (X25519 public key)
// Requires ECDSA signature for ownership proof
func (c *AgentCardClient) UpdateKEMKey(ctx context.Context, agentID [32]byte, newKEMKey []byte, signature []byte) error {
	if len(newKEMKey) != 32 {
		return fmt.Errorf("invalid KME key length: expected 32 bytes, got %d", len(newKEMKey))
	}

	if len(signature) != 65 {
		return fmt.Errorf("invalid signature length: expected 65 bytes, got %d", len(signature))
	}

	auth, err := c.getTransactor(ctx, nil)
	if err != nil {
		return fmt.Errorf("failed to create transactor: %w", err)
	}

	tx, err := c.contract.UpdateKEMKey(auth, agentID, newKEMKey, signature)
	if err != nil {
		return fmt.Errorf("failed to update KME key: %w", err)
	}

	receipt, err := bind.WaitMined(ctx, c.client, tx)
	if err != nil {
		return fmt.Errorf("failed to wait for KME key update: %w", err)
	}

	if receipt.Status != 1 {
		return fmt.Errorf("KME key update transaction failed")
	}

	return nil
}

// Helper functions

func (c *AgentCardClient) computeCommitmentHash(params *did.RegistrationParams) ([32]byte, error) {
	// Must match Solidity: keccak256(abi.encode(did, keys, owner, salt, chainId))

	owner := crypto.PubkeyToAddress(c.privateKey.PublicKey)

	// Encode parameters using Ethereum ABI encoding
	// This must exactly match the Solidity abi.encode() output

	// Create ABI types
	stringTy, _ := abi.NewType("string", "", nil)
	bytesTy, _ := abi.NewType("bytes[]", "", nil)
	addressTy, _ := abi.NewType("address", "", nil)
	bytes32Ty, _ := abi.NewType("bytes32", "", nil)
	uint256Ty, _ := abi.NewType("uint256", "", nil)

	arguments := abi.Arguments{
		{Type: stringTy},  // did
		{Type: bytesTy},   // keys
		{Type: addressTy}, // owner
		{Type: bytes32Ty}, // salt
		{Type: uint256Ty}, // chainId
	}

	// Encode
	encoded, err := arguments.Pack(
		params.DID,
		params.Keys,
		owner,
		params.Salt,
		c.chainID,
	)
	if err != nil {
		return [32]byte{}, fmt.Errorf("failed to encode commitment: %w", err)
	}

	// Hash
	hash := crypto.Keccak256Hash(encoded)
	return hash, nil
}

func (c *AgentCardClient) computeAgentID(didStr string) [32]byte {
	return crypto.Keccak256Hash([]byte(didStr))
}

func (c *AgentCardClient) toContractParams(params *did.RegistrationParams) (*agentcardregistry.AgentCardStorageRegistrationParams, error) {
	// Convert KeyType slice to uint8 slice
	keyTypes := make([]uint8, len(params.KeyTypes))
	for i, kt := range params.KeyTypes {
		// Validate KeyType is within valid uint8 range
		if kt < 0 || kt > 255 {
			return nil, fmt.Errorf("invalid KeyType value: %d (must be 0-255)", kt)
		}
		keyTypes[i] = uint8(kt) // #nosec G115 - validated above
	}

	return &agentcardregistry.AgentCardStorageRegistrationParams{
		Did:          params.DID,
		Name:         params.Name,
		Description:  params.Description,
		Endpoint:     params.Endpoint,
		Capabilities: params.Capabilities,
		Keys:         params.Keys,
		KeyTypes:     keyTypes,
		Signatures:   params.Signatures,
		Salt:         params.Salt,
	}, nil
}

func (c *AgentCardClient) getTransactor(ctx context.Context, value *big.Int) (*bind.TransactOpts, error) {
	if c.privateKey == nil {
		return nil, fmt.Errorf("no private key configured")
	}

	nonce, err := c.client.PendingNonceAt(ctx, crypto.PubkeyToAddress(c.privateKey.PublicKey))
	if err != nil {
		return nil, fmt.Errorf("failed to get nonce: %w", err)
	}

	gasPrice, err := c.client.SuggestGasPrice(ctx)
	if err != nil {
		return nil, fmt.Errorf("failed to get gas price: %w", err)
	}

	auth, err := bind.NewKeyedTransactorWithChainID(c.privateKey, c.chainID)
	if err != nil {
		return nil, fmt.Errorf("failed to create transactor: %w", err)
	}

	// Safe conversion: nonce is always < math.MaxInt64 in practice
	if nonce > math.MaxInt64 {
		return nil, fmt.Errorf("nonce too large: %d", nonce)
	}
	auth.Nonce = big.NewInt(int64(nonce)) // #nosec G115 - validated above
	auth.Value = value
	auth.GasLimit = uint64(3000000) // TODO: Estimate gas
	auth.GasPrice = gasPrice
	auth.Context = ctx

	return auth, nil
}

func (c *AgentCardClient) extractRegisteredIDAndTs(receipt *types.Receipt) ([32]byte, *big.Int, error) {
	for _, lg := range receipt.Logs {
		if lg.Address != c.contractAddress {
			continue
		}
		ev, err := c.contract.ParseAgentRegistered(*lg) // event AgentRegistered(bytes32 agentId, string did, address owner, uint256 timestamp)
		if err == nil {
			return ev.AgentId, ev.Timestamp, nil
		}
	}
	return [32]byte{}, nil, fmt.Errorf("AgentRegistered event not found")
}<|MERGE_RESOLUTION|>--- conflicted
+++ resolved
@@ -206,6 +206,9 @@
 
 	// Extract agent ID from logs (TODO: parse AgentRegistered event)
 	agentID, regTs, err := c.extractRegisteredIDAndTs(receipt)
+	if err != nil {
+		return nil, fmt.Errorf("failed to extract agent ID: %w", err)
+	}
 
 	// Get activation delay
 	delay, err := c.contract.ActivationDelay(&bind.CallOpts{Context: ctx})
@@ -331,11 +334,7 @@
 		IsActive:     metadata.Active,
 		CreatedAt:    time.Unix(metadata.RegisteredAt.Int64(), 0),
 		UpdatedAt:    time.Unix(metadata.UpdatedAt.Int64(), 0),
-<<<<<<< HEAD
 		PublicKEMKey: metadata.KemPublicKey, // ✅ Populate KME public key
-=======
-		PublicKEMKey: metadata.KmePublicKey, //  Populate KME public key
->>>>>>> ac8b067d
 	}
 
 	// Parse capabilities JSON
