--- conflicted
+++ resolved
@@ -1,11 +1,13 @@
 # SAGE Smart Contracts
 
 ## Overview
+
 SAGE Registry smart contracts for managing AI agent identities and ERC-8004 Trustless Agents implementation.
 
 ### 🌐 Live Deployments
 
 **Sepolia Testnet** (LIVE ✅):
+
 - SageRegistryV2: [`0x487d45a678eb947bbF9d8f38a67721b13a0209BF`](https://sepolia.etherscan.io/address/0x487d45a678eb947bbF9d8f38a67721b13a0209BF)
 - ERC8004ValidationRegistry: [`0x4D31A11DdE882D2B2cdFB9cCf534FaA55A519440`](https://sepolia.etherscan.io/address/0x4D31A11DdE882D2B2cdFB9cCf534FaA55A519440)
 - [See all deployed contracts →](./docs/PHASE7-SEPOLIA-DEPLOYMENT-COMPLETE.md)
@@ -13,29 +15,30 @@
 ### ⚡ Key Features
 
 **SAGE Core System**:
+
 - **Enhanced Security**: ReentrancyGuard, Ownable2Step, Pausable, Pull Payment
 - **Public Key Validation**: 5-step secp256k1 verification process
 - **Key Revocation**: Ability to revoke compromised keys
 - **Hook System**: Extensible verification hooks with gas limits
 - **Front-running Protection**: Commit-reveal pattern in V3
 
-<<<<<<< HEAD
 **ERC-8004 Implementation**:
+
 - **Validation Registry**: Stake-based and TEE attestation validation
 - **Reputation System**: Task authorization with commit-reveal
 - **Identity Registry**: Decentralized agent identity management
 - **Consensus Mechanism**: Configurable validator thresholds
 
-=======
->>>>>>> 25b49a69
-##  Quick Start
+## Quick Start
 
 ### 1. Install Dependencies
+
 ```bash
 npm install
 ```
 
 ### 2. Set Up Environment
+
 ```bash
 # Copy example environment file
 cp .env.example .env
@@ -45,9 +48,11 @@
 ```
 
 ### 3. Get Test KLAY
-Get test KLAY from Kairos faucet: https://kairos.wallet.kaia.io/faucet
+
+Get test KLAY from Kairos faucet: <https://kairos.wallet.kaia.io/faucet>
 
 ### 4. Run Quick Start Script
+
 ```bash
 # Interactive setup and deployment
 ./bin/quick-start.sh
@@ -86,10 +91,13 @@
 ### Shell Scripts (in `bin/` directory)
 
 #### **quick-start.sh** - Interactive Setup Assistant
+
 ```bash
 ./bin/quick-start.sh
 ```
+
 Features:
+
 - Checks prerequisites
 - Installs dependencies
 - Configures environment
@@ -97,29 +105,37 @@
 - Provides deployment options
 
 #### **deploy-v2.sh** - Deployment Helper
+
 ```bash
 ./bin/deploy-v2.sh
 ```
+
 Options:
+
 1. Local Hardhat Network
 2. Kaia Testnet (Kairos)
 3. Kaia Mainnet
 
 #### **compile.sh** - Compile Contracts
+
 ```bash
 ./bin/compile.sh
 ```
+
 Compiles all contracts with size report.
 
 #### **test-v2.sh** - Run V2 Tests
+
 ```bash
 ./bin/test-v2.sh
 ```
+
 Runs comprehensive tests for SageRegistryV2.
 
 ### NPM Commands
 
 #### Development
+
 - `npm run compile` - Compile smart contracts
 - `npm run clean` - Clean build artifacts
 - `npm run test` - Run all tests
@@ -128,18 +144,21 @@
 - `npm run size` - Check contract sizes
 
 #### Deployment
+
 - `npm run deploy:local` - Deploy to local network
 - `npm run deploy:kairos` - Deploy to Kairos testnet
 - `npm run deploy:kaia` - Deploy to Kaia mainnet
 
 #### Utilities
+
 - `npm run node` - Start local Hardhat node
 - `npm run console` - Open Hardhat console
 - `npm run quick-test` - Run quick test script
 
-##  Testing Guide
+## Testing Guide
 
 ### Local Testing
+
 ```bash
 # Start local node (Terminal 1)
 npm run node
@@ -152,6 +171,7 @@
 ```
 
 ### Testnet Testing
+
 ```bash
 # Check balance first
 npx hardhat run scripts/check-balance.js --network kairos
@@ -164,6 +184,7 @@
 ```
 
 ### Specific Test Suites
+
 ```bash
 # V2 tests only
 ./bin/test-v2.sh
@@ -175,11 +196,12 @@
 REPORT_GAS=true npx hardhat test
 ```
 
-##  Deployment Process
+## Deployment Process
 
 ### Quick Deployment Commands
 
 #### Local Network
+
 ```bash
 # Start local node
 npm run node
@@ -189,6 +211,7 @@
 ```
 
 #### Kairos Testnet
+
 ```bash
 # Check balance
 npx hardhat run scripts/check-balance.js --network kairos
@@ -198,6 +221,7 @@
 ```
 
 #### Kaia Mainnet
+
 ```bash
 # Deploy to mainnet (use with caution!)
 npm run deploy:kaia
@@ -207,25 +231,27 @@
 
 For comprehensive deployment instructions including Sepolia testnet support, see [📚 Deployment Guide](docs/DEPLOYMENT_GUIDE.md).
 
-##  Configuration
+## Configuration
 
 ### Supported Networks
 
 | Network | Chain ID | Type | RPC URL |
 |---------|----------|------|---------|
-| **Local** | 31337 | Development | http://127.0.0.1:8545 |
-| **Kairos** | 1001 | Testnet | https://public-en-kairos.node.kaia.io |
-| **Kaia** | 8217 | Mainnet | https://public-en.node.kaia.io |
+| **Local** | 31337 | Development | <http://127.0.0.1:8545> |
+| **Kairos** | 1001 | Testnet | <https://public-en-kairos.node.kaia.io> |
+| **Kaia** | 8217 | Mainnet | <https://public-en.node.kaia.io> |
 | **Sepolia** | 11155111 | Testnet | Configure in .env (optional) |
 
 ### Environment Setup
 
 1. **Copy the example environment file:**
+
 ```bash
 cp .env.example .env
 ```
 
 2. **Edit `.env` with your configuration:**
+
 ```env
 # Required for deployment
 PRIVATE_KEY=your_private_key_without_0x
@@ -245,12 +271,13 @@
 ```
 
 3. **Get Test Tokens:**
-   - **Kairos KLAY**: https://kairos.wallet.kaia.io/faucet
-   - **Sepolia ETH**: https://sepoliafaucet.com
+   - **Kairos KLAY**: <https://kairos.wallet.kaia.io/faucet>
+   - **Sepolia ETH**: <https://sepoliafaucet.com>
 
 ### Enhanced Configuration Features
 
 The updated `hardhat.config.js` now includes:
+
 - **Environment variable validation** with helpful warnings
 - **Dynamic network configuration** based on .env settings
 - **Sepolia testnet support** (automatically enabled if configured)
@@ -258,9 +285,10 @@
 - **Separate mainnet/testnet private keys**
 - **Improved error messages** for missing configurations
 
-##  Security Features
+## Security Features
 
 ### SageRegistryV2 Enhancements
+
 1. **Public Key Validation**
    - Format checking (0x04, 0x02, 0x03)
    - Zero-key prevention
@@ -277,6 +305,7 @@
    - Revoked key tracking
 
 ### Gas Usage
+
 - Registration: ~620K gas
 - Update: ~50K gas
 - Revocation: ~30K gas
@@ -286,9 +315,11 @@
 ### Common Issues
 
 #### Compilation Warnings
+
  Fixed in latest version - no warnings
 
 #### "Insufficient funds" Error
+
 ```bash
 # Check balance
 npx hardhat run scripts/check-balance.js --network kairos
@@ -298,7 +329,9 @@
 ```
 
 #### "Key ownership not proven" Error
+
 Ensure signature generation matches contract expectations:
+
 ```javascript
 const challenge = keccak256(solidityPacked(
   ["string", "uint256", "address", "address", "bytes32"],
@@ -307,6 +340,7 @@
 ```
 
 #### Network Connection Issues
+
 ```bash
 # Test connection
 npx hardhat run scripts/test-connection.js --network kairos
@@ -324,7 +358,7 @@
 - [Code Review](CODE_REVIEW_V2.md) - Security analysis
 - [Key Validation](KEY_VALIDATION_IMPROVEMENTS.md) - Technical improvements
 
-##  Resources
+## Resources
 
 - [Kaia Documentation](https://docs.kaia.io)
 - [Kaia Explorer](https://kaiascope.com)
